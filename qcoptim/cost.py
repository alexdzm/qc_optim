--- conflicted
+++ resolved
@@ -962,17 +962,12 @@
         
         TODO: Work out WTF happens to larger atoms and freezing out orbitals
         """
-<<<<<<< HEAD
-        from openfermion.hamiltonians import MolecularData
-        from openfermion.transforms import symmetry_conserving_bravyi_kitaev, get_fermion_operator
-=======
         from openfermion import (
             MolecularData,
             bravyi_kitaev, 
             symmetry_conserving_bravyi_kitaev, 
             get_fermion_operator
         )
->>>>>>> 7ebbe7b3
         from openfermionpyscf import run_pyscf
         from qiskit.aqua.operators import Z2Symmetries
         # atom = 'H 0 0 0; H 0 0 {}; H 0 0 {}; H 0 0 {}'.format(dist, 2*dist, 3*dist)
@@ -990,19 +985,6 @@
         
       
         # Construct the molecule and calc overlaps
-<<<<<<< HEAD
-        molecule = MolecularData(geometry=open_fermion_geom, 
-                                  basis=basis, 
-                                  multiplicity=multiplicity,
-                                  charge=charge)
-        num_particles = molecule.n_electrons
-        molecule = run_pyscf(molecule)
-                              # run_mp2=True,
-                              # run_cisd=True,
-                              # run_ccsd=True,
-                              # run_fci=True)
-
-=======
         molecule = MolecularData(
             geometry=open_fermion_geom, 
             basis=basis, 
@@ -1018,19 +1000,10 @@
             run_fci=True,
         )
         self._of_molecule = molecule
->>>>>>> 7ebbe7b3
         
         # Convert result to qubit measurement stings
         ham = molecule.get_molecular_hamiltonian()
         fermion_hamiltonian = get_fermion_operator(ham)
-<<<<<<< HEAD
-        qubit_hamiltonian = symmetry_conserving_bravyi_kitaev(fermion_hamiltonian, 2*molecule.n_orbitals,num_particles)
-        
-
-        
-        weighted_pauli_op = ut.convert_wpo_and_openfermion(qubit_hamiltonian)
-        # weighted_pauli_op = Z2Symmetries.two_qubit_reduction(weighted_pauli_op,num_particles)
-=======
         #qubit_hamiltonian = bravyi_kitaev(fermion_hamiltonian)
         qubit_hamiltonian = symmetry_conserving_bravyi_kitaev(
             fermion_hamiltonian,
@@ -1040,7 +1013,6 @@
         
         weighted_pauli_op = ut.convert_wpo_and_openfermion(qubit_hamiltonian)
         #weighted_pauli_op = Z2Symmetries.two_qubit_reduction(weighted_pauli_op,num_particles)
->>>>>>> 7ebbe7b3
         self._qk_wpo = weighted_pauli_op
         self._of_wpo = qubit_hamiltonian
         self._min_energy = molecule.hf_energy
