--- conflicted
+++ resolved
@@ -66,12 +66,8 @@
 # Basic cost interface
 #======================#
 class CostInterface(metaclass=abc.ABCMeta):
-<<<<<<< HEAD
-    """ Implements interface that can be used in batch processing"""
-=======
     """ Impliments interface that can be used in batch processing"""
 
->>>>>>> 6fc69cde
     @property
     @abc.abstractmethod
     def meas_circuits(self):
